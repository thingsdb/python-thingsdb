import datetime
from typing import Union as U


class Buildin:

    async def collection_info(self, collection: U[int, str]) -> dict:
        return await self.query(
            f'collection_info(collection)',
            collection=collection,
            scope='@t')

    async def collections_info(self):
        return await self.query('collections_info()', scope='@t')

    async def counters(self, scope='@n'):
        return await self.query('counters()', scope=scope)

    async def del_collection(self, collection: U[int, str]):
        return await self.query(
            f'del_collection(collection)',
            collection=collection,
            scope='@t')

    async def del_expired(self):
        return await self.query('del_expired()', scope='@t')

    async def del_token(self, key: str):
        return await self.query(f'del_token(key)', key=key, scope='@t')

    async def del_user(self, name: str):
        return await self.query(f'del_user(name)', name=name, scope='@t')

    async def grant(self, target: U[int, str], user: str, mask: int):
        return await self.query(
            f'grant(target, user, mask)',
            target=target,
            user=user,
            mask=mask,
            scope='@t')

    async def has_collection(self, name: str):
<<<<<<< HEAD
        return await self.query(f'has_collection(name)', name=name, scope='@t')
=======
        return await self.query(f'has_collection({name!r})', scope='@t')
    
    async def has_token(self, token: str):
        return await self.query(f'has_token({token!r})', scope='@t')
>>>>>>> 7decf006

    async def has_user(self, name: str):
        return await self.query(f'has_user(name)', name=name, scope='@t')

    async def new_collection(self, name: str):
        return await self.query(f'new_collection(name)', name=name, scope='@t')

    async def new_token(
            self,
            user: str,
            expiration_time: datetime.datetime = None,
            description: str = ''):

        if expiration_time is None:
            expiration_time = 'nil'
        else:
            expiration_time = int(datetime.datetime.timestamp(expiration_time))

        return await self.query(
            f'new_token(user, expiration_time, description)',
            user=user,
            expiration_time=expiration_time,
            description=description,
            scope='@t')
    
    async def new_user(self, name: str):
        return await self.query(f'new_user({name!r})', scope='@t')

    async def node_info(self, scope='@n'):
        return await self.query('node_info()', scope=scope)

    async def nodes_info(self, scope='@n') -> list:
        return await self.query('nodes_info()', scope=scope)
    
    async def rename_collection(
        self, 
        collection: U[int, str], 
        new_name: str) -> None:
        return await self.query(
            f'rename_collection({collection!r}, {new_name!r})', scope='@t')

    async def rename_user(self, user: str, new_name: str) -> None:
        return await self.query(
            f'rename_user({user!r}, {new_name!r})', scope='@t')

    async def reset_counters(self, scope='@n') -> None:
        return await self.query('reset_counters()', scope=scope)

    async def revoke(self, target: U[int, str], user: str, mask: int):
        return await self.query(
            f'revoke(target, user, mask)',
            target=target,
            user=user,
            mask=mask,
            scope='@t')

    async def set_log_level(self, log_level: str, scope='@n') -> None:
        assert log_level in ('DEBUG', 'INFO', 'WARNING', 'ERROR', 'CRITICAL')
<<<<<<< HEAD
        return await self.query(
            f'set_log_level(log_level)', log_level=log_level, scope=scope)
=======
        return await self.query(f'set_log_level({log_level})', scope=scope)
    
    async def set_password(self, user: str, new_password: str = None) -> None:
        if new_password is None:
            new_password = 'nil'
        return await self.query(
            f'set_password({user!r}, {new_password!r})', scope='@t')
>>>>>>> 7decf006

    async def shutdown(self, scope='@n') -> None:
        return await self.query('shutdown()', scope=scope)

    async def user_info(self, user: str = None) -> dict:
        if user is None:
            return await self.query('user_info()', scope='@t')
        return await self.query(f'user_info(user)', user=user, scope='@t')

    async def users_info(self) -> list:
        return await self.query('users_info()', scope='@t')<|MERGE_RESOLUTION|>--- conflicted
+++ resolved
@@ -1,6 +1,6 @@
 import datetime
 from typing import Union as U
-
+from typing import Optional as O
 
 class Buildin:
 
@@ -40,14 +40,10 @@
             scope='@t')
 
     async def has_collection(self, name: str):
-<<<<<<< HEAD
         return await self.query(f'has_collection(name)', name=name, scope='@t')
-=======
-        return await self.query(f'has_collection({name!r})', scope='@t')
-    
+
     async def has_token(self, token: str):
-        return await self.query(f'has_token({token!r})', scope='@t')
->>>>>>> 7decf006
+        return await self.query(f'has_token(token)', token=token, scope='@t')
 
     async def has_user(self, name: str):
         return await self.query(f'has_user(name)', name=name, scope='@t')
@@ -58,12 +54,10 @@
     async def new_token(
             self,
             user: str,
-            expiration_time: datetime.datetime = None,
+            expiration_time: O[datetime.datetime] = None,
             description: str = ''):
 
-        if expiration_time is None:
-            expiration_time = 'nil'
-        else:
+        if expiration_time is not None:
             expiration_time = int(datetime.datetime.timestamp(expiration_time))
 
         return await self.query(
@@ -72,26 +66,32 @@
             expiration_time=expiration_time,
             description=description,
             scope='@t')
-    
+
     async def new_user(self, name: str):
-        return await self.query(f'new_user({name!r})', scope='@t')
+        return await self.query(f'new_user(name)', name=name, scope='@t')
 
     async def node_info(self, scope='@n'):
         return await self.query('node_info()', scope=scope)
 
     async def nodes_info(self, scope='@n') -> list:
         return await self.query('nodes_info()', scope=scope)
-    
+
     async def rename_collection(
-        self, 
-        collection: U[int, str], 
+        self,
+        collection: U[int, str],
         new_name: str) -> None:
         return await self.query(
-            f'rename_collection({collection!r}, {new_name!r})', scope='@t')
+            f'rename_collection(collection, new_name)',
+            collection=collection,
+            new_name=new_name,
+            scope='@t')
 
     async def rename_user(self, user: str, new_name: str) -> None:
         return await self.query(
-            f'rename_user({user!r}, {new_name!r})', scope='@t')
+            f'rename_user(user, new_name)',
+            user=user,
+            new_name=new_name,
+            scope='@t')
 
     async def reset_counters(self, scope='@n') -> None:
         return await self.query('reset_counters()', scope=scope)
@@ -106,18 +106,15 @@
 
     async def set_log_level(self, log_level: str, scope='@n') -> None:
         assert log_level in ('DEBUG', 'INFO', 'WARNING', 'ERROR', 'CRITICAL')
-<<<<<<< HEAD
         return await self.query(
             f'set_log_level(log_level)', log_level=log_level, scope=scope)
-=======
-        return await self.query(f'set_log_level({log_level})', scope=scope)
-    
+
     async def set_password(self, user: str, new_password: str = None) -> None:
-        if new_password is None:
-            new_password = 'nil'
         return await self.query(
-            f'set_password({user!r}, {new_password!r})', scope='@t')
->>>>>>> 7decf006
+            f'set_password(user, new_password)',
+            user=user,
+            new_password=new_password,
+            scope='@t')
 
     async def shutdown(self, scope='@n') -> None:
         return await self.query('shutdown()', scope=scope)
