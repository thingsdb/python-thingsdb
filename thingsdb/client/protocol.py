import enum
import asyncio
import logging
import msgpack
from abc import abstractmethod
from ssl import SSLContext
from typing import Any, Callable
from .package import Package
from ..exceptions import AssertionError
from ..exceptions import AuthError
from ..exceptions import BadDataError
from ..exceptions import CancelledError
from ..exceptions import CustomError
from ..exceptions import ForbiddenError
from ..exceptions import InternalError
from ..exceptions import LookupError
from ..exceptions import MaxQuotaError
from ..exceptions import MemoryError
from ..exceptions import NodeError
from ..exceptions import NumArgumentsError
from ..exceptions import OperationError
from ..exceptions import OverflowError
from ..exceptions import RequestCancelError
from ..exceptions import RequestTimeoutError
from ..exceptions import ResultTooLargeError
from ..exceptions import SyntaxError
from ..exceptions import TypeError
from ..exceptions import ValueError
from ..exceptions import WriteUVError
from ..exceptions import ZeroDivisionError

try:
    import websockets
    from websockets import connect  # type: ignore
    from websockets import ClientProtocol  # type: ignore
    from websockets.exceptions import ConnectionClosed  # type: ignore
except (ImportError, ModuleNotFoundError):
    websockets = None
    connect = None


    class ConnectionClosed(Exception):
        pass


WEBSOCKET_MAX_SIZE = 2**24  # default from websocket is 2**20


class Proto(enum.IntEnum):
    # Events
    ON_NODE_STATUS = 0x00
    ON_WARN = 0x05
    ON_ROOM_JOIN = 0x06
    ON_ROOM_LEAVE = 0x07
    ON_ROOM_EMIT = 0x08
    ON_ROOM_DELETE = 0x09

    # Responses
    RES_PING = 0x10
    RES_OK = 0x11
    RES_DATA = 0x12
    RES_ERROR = 0x13

    # Requests (initiated by the client)
    REQ_PING = 0x20
    REQ_AUTH = 0x21
    REQ_QUERY = 0x22
    REQ_RUN = 0x25
    REQ_JOIN = 0x26
    REQ_LEAVE = 0x27
    REQ_EMIT = 0x28


class Err(enum.IntEnum):
    """ThingsDB error codes."""

    # ThingsDB build-in errors
    EX_CANCELLED = -64
    EX_OPERATION_ERROR = -63
    EX_NUM_ARGUMENTS = -62
    EX_TYPE_ERROR = -61
    EX_VALUE_ERROR = -60
    EX_OVERFLOW = -59
    EX_ZERO_DIV = -58
    EX_MAX_QUOTA = -57
    EX_AUTH_ERROR = -56
    EX_FORBIDDEN = -55
    EX_LOOKUP_ERROR = -54
    EX_BAD_DATA = -53
    EX_SYNTAX_ERROR = -52
    EX_NODE_ERROR = -51
    EX_ASSERT_ERROR = -50

    # ThingsDB internal errors
    EX_TOO_LARGE_X = -6
    EX_REQUEST_TIMEOUT = -5
    EX_REQUEST_CANCEL = -4
    EX_WRITE_UV = -3
    EX_MEMORY = -2
    EX_INTERNAL = -1


_ERRMAP = {
    Err.EX_CANCELLED: CancelledError,
    Err.EX_OPERATION_ERROR: OperationError,
    Err.EX_NUM_ARGUMENTS: NumArgumentsError,
    Err.EX_TYPE_ERROR: TypeError,
    Err.EX_VALUE_ERROR: ValueError,
    Err.EX_OVERFLOW: OverflowError,
    Err.EX_ZERO_DIV: ZeroDivisionError,
    Err.EX_MAX_QUOTA: MaxQuotaError,
    Err.EX_AUTH_ERROR: AuthError,
    Err.EX_FORBIDDEN: ForbiddenError,
    Err.EX_LOOKUP_ERROR: LookupError,
    Err.EX_BAD_DATA: BadDataError,
    Err.EX_SYNTAX_ERROR: SyntaxError,
    Err.EX_NODE_ERROR: NodeError,
    Err.EX_ASSERT_ERROR: AssertionError,
    Err.EX_TOO_LARGE_X: ResultTooLargeError,
    Err.EX_REQUEST_TIMEOUT: RequestTimeoutError,
    Err.EX_REQUEST_CANCEL: RequestCancelError,
    Err.EX_WRITE_UV: WriteUVError,
    Err.EX_MEMORY: MemoryError,
    Err.EX_INTERNAL: InternalError,
}

_PROTO_RESPONSE_MAP = {
    Proto.RES_PING: lambda f, d: f.set_result(None),
    Proto.RES_OK: lambda f, d: f.set_result(None),
    Proto.RES_DATA: lambda f, d: f.set_result(d),
    Proto.RES_ERROR: lambda f, d: f.set_exception(_ERRMAP.get(
        d['error_code'],
        CustomError)(errdata=d)),
}

_PROTO_EVENTS = (
    Proto.ON_NODE_STATUS,
    Proto.ON_WARN,
    Proto.ON_ROOM_JOIN,
    Proto.ON_ROOM_LEAVE,
    Proto.ON_ROOM_EMIT,
    Proto.ON_ROOM_DELETE,
)


def proto_unknown(f, d):
    f.set_exception(TypeError('unknown package type received ({})'.format(d)))


class _Protocol:
    def __init__(
            self,
            on_connection_lost: Callable[[asyncio.Protocol, Exception], None],
            on_event: Callable[[Package], None],):
        self._requests = {}
        self._pid = 0
        self._on_connection_lost = on_connection_lost
        self._on_event = on_event

    async def _timer(self, pid: int, timeout: int) -> None:
        await asyncio.sleep(timeout)
        try:
            future, task = self._requests.pop(pid)
        except KeyError:
            logging.error(f'Timed out package Id not found: {pid}')
            return None

        future.set_exception(TimeoutError(
            f'request timed out on package Id {pid}'))

    def _on_response(self, pkg: Package) -> None:
        try:
            future, task = self._requests.pop(pkg.pid)
        except KeyError:
            logging.error(f'Received package id not found: {pkg.pid}')
            return None

        # cancel the timeout task
        if task is not None:
            task.cancel()

        if future.cancelled():
            return

        _PROTO_RESPONSE_MAP.get(pkg.tp, proto_unknown)(future, pkg.data)

    def _handle_package(self, pkg: Package):
        tp = pkg.tp
        if tp in _PROTO_RESPONSE_MAP:
            self._on_response(pkg)
        elif tp in _PROTO_EVENTS:
            try:
                self._on_event(pkg)
            except Exception:
                logging.exception('')
        else:
            logging.error(f'Unsupported package type received: {tp}')

    def write(
            self,
            tp: Proto,
            data: Any = None,
            is_bin: bool = False,
            timeout: int | None = None
    ) -> asyncio.Future[Any]:
        """Write data to ThingsDB.
        This will create a new PID and returns a Future which will be
        set when a response is received from ThingsDB, or time-out is reached.
        """
        self._pid += 1
        self._pid %= 0x10000  # pid is handled as uint16_t

        data = data if is_bin else b'' if data is None else \
            msgpack.packb(data, use_bin_type=True)

        header = Package.st_package.pack(
            len(data),
            self._pid,
            tp,
            tp ^ 0xff)

        self._write(header + data)

        task = asyncio.ensure_future(
            self._timer(self._pid, timeout)) if timeout else None

        future = asyncio.Future()
        self._requests[self._pid] = (future, task)
        return future

    def cancel_requests(self):
        if self._requests:
            logging.error(
                f'Canceling {len(self._requests)} requests '
                'due to a lost connection'
            )
            while self._requests:
                _key, (future, task) = self._requests.popitem()
                if task is not None:
                    task.cancel()
                if not future.cancelled():
                    future.cancel()

    @abstractmethod
    def _write(self, data: Any):
        ...

    @abstractmethod
    def close(self):
        ...

    @abstractmethod
    def is_closing(self) -> bool:
        ...

    @abstractmethod
    async def wait_closed(self):
        ...

    @abstractmethod
    async def close_and_wait(self):
        ...


class Protocol(_Protocol, asyncio.Protocol):

    def __init__(
        self,
        on_connection_lost: Callable[[asyncio.Protocol, Exception], None],
        on_event: Callable[[Package], None],
        loop: asyncio.AbstractEventLoop | None = None
    ):
        super().__init__(on_connection_lost, on_event)
        self._buffered_data = bytearray()
        self.package = None
        self.transport = None
        self.loop = asyncio.get_running_loop() if loop is None else loop
        self.close_future: asyncio.Future[Any] | None = None

    def connection_made(self, transport):
        '''
        override asyncio.Protocol
        '''
        self.close_future = self.loop.create_future()
        self.transport = transport

    def connection_lost(self, exc) -> None:
        '''
        override asyncio.Protocol
        '''
        self.cancel_requests()
        if self.close_future:
            self.close_future.set_result(None)
            self.close_future = None
        self.transport = None
        if not isinstance(exc, Exception):
            exc = Exception(f'connection lost ({exc})')
        self._on_connection_lost(self, exc)

    def data_received(self, data: bytes) -> None:
        '''
        override asyncio.Protocol
        '''
        self._buffered_data.extend(data)
        while self._buffered_data:
            size = len(self._buffered_data)
            if self.package is None:
                if size < Package.st_package.size:
                    return None
                self.package = Package(self._buffered_data)
            if size < self.package.total:
                return None
            try:
                self.package.extract_data_from(self._buffered_data)
            except Exception:
                logging.exception('')
                # empty the byte-array to recover from this error
                logging.error(
                    f'Exception above came from package: {self.package}')
                self._buffered_data.clear()
            else:
                self._handle_package(self.package)

            self.package = None

    def _write(self, data: Any):
        if self.transport is None:
            raise ConnectionError('no connection')
        self.transport.write(data)  # type: ignore

    def close(self):
        if self.transport:
            self.transport.close()

    def is_closing(self) -> bool:
        return self.close_future is not None

    async def wait_closed(self):
        if self.close_future:
            await self.close_future

    async def close_and_wait(self):
        self.close()
        if self.close_future:
            await self.close_future

    def info(self) -> Any:
        if self.transport:
            return self.transport.get_extra_info('socket', None)

    def is_connected(self) -> bool:
        return self.transport is not None


class ProtocolWS(_Protocol):
    """More a wrapper than a true protocol."""
    def __init__(
        self,
        on_connection_lost: Callable[[asyncio.Protocol, Exception], None],
        on_event: Callable[[Package], None],
    ):
        super().__init__(on_connection_lost, on_event)
        try:
            assert type(websockets).__name__ == 'module'
        except Exception:
            raise ImportError(
                'missing `websockets` module; '
                'please install the `websockets` module: '
                '\n\n  pip install websockets\n\n')
<<<<<<< HEAD
        self._proto: Optional[ClientProtocol] = None
=======
        self._proto: WebSocketClientProtocol | None = None
>>>>>>> 03f396b8
        self._is_closing = False

    async def connect(self, uri, ssl: SSLContext | None):
        assert connect, 'websockets required, please install websockets'
        self._proto = await connect(uri, ssl=ssl, max_size=WEBSOCKET_MAX_SIZE)
        asyncio.create_task(self._recv_loop())
        self._is_closing = False
        return self

    async def _recv_loop(self):
        try:
            while True:
                data = await self._proto.recv()  # type: ignore
                pkg = None
                try:
                    pkg = Package(data)
                    pkg.read_data_from(data)
                except Exception:
                    logging.exception('')
                    # empty the byte-array to recover from this error
                    if pkg:
                        logging.error(
                            f'Exception above came from package: {pkg}')
                else:
                    self._handle_package(pkg)

        except ConnectionClosed as exc:
            self.cancel_requests()
            self._proto = None  # type: ignore
            self._on_connection_lost(self, exc)  # type: ignore

    def _write(self, data: Any):
        if self._proto is None:
            raise ConnectionError('no connection')
        asyncio.create_task(self._proto.send(data))  # type: ignore

    def close(self):
        self._is_closing = True
        if self._proto:
            asyncio.create_task(self._proto.close())  # type: ignore

    def is_closing(self) -> bool:
        return self._is_closing

    async def wait_closed(self):
        if self._proto:
            await self._proto.wait_closed()  # type: ignore

    async def close_and_wait(self):
        if self._proto:
            await self._proto.close()  # type: ignore

    def info(self) -> Any:
        return self._proto.transport.get_extra_info(  # type: ignore
            'socket',
            None)

    def is_connected(self) -> bool:
        return self._proto is not None<|MERGE_RESOLUTION|>--- conflicted
+++ resolved
@@ -367,11 +367,7 @@
                 'missing `websockets` module; '
                 'please install the `websockets` module: '
                 '\n\n  pip install websockets\n\n')
-<<<<<<< HEAD
-        self._proto: Optional[ClientProtocol] = None
-=======
-        self._proto: WebSocketClientProtocol | None = None
->>>>>>> 03f396b8
+        self._proto: ClientProtocol | None = None
         self._is_closing = False
 
     async def connect(self, uri, ssl: SSLContext | None):
